--- conflicted
+++ resolved
@@ -1,11 +1,6 @@
 FROM python:3.11-slim
 WORKDIR /app
 
-<<<<<<< HEAD
-RUN apt-get update && apt-get install -y --no-install-recommends \
-    ca-certificates curl unzip \
- && rm -rf /var/lib/apt/lists/*
-=======
 # Déps système: pandoc pour une conversion top (optionnel mais utile)
 # + bibliothèques nécessaires pour les navigateurs headless Chromium/Chrome.
 RUN apt-get update \
@@ -23,22 +18,16 @@
         libnss3 \
         libxkbcommon0 \
     && rm -rf /var/lib/apt/lists/*
->>>>>>> 05ff04ea
 
+# Déps Python
 COPY requirements.txt .
 RUN pip install --no-cache-dir -r requirements.txt
 
-<<<<<<< HEAD
-=======
 # Télécharge les binaires Playwright/Selenium nécessaires pour les exports.
 RUN playwright install chromium
 
 # Code de l'app
->>>>>>> 05ff04ea
 COPY app ./app
 
-# On expose 8080 car Fly proxy écoutera sur ce port interne
-EXPOSE 8080
-
-# On démarre Uvicorn sur $PORT (par défaut 8080)
-CMD sh -c 'uvicorn app.main:app --host 0.0.0.0 --port ${PORT:-8080}'+EXPOSE 8000
+CMD ["uvicorn", "app.main:app", "--host", "0.0.0.0", "--port", "8000"]